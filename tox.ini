[tox]
# Ensure you add to .circleci/config.yml if you add here
envlist = {py35,py36,py37,py38,py39,pypy}-django{22,30,31,32},{py36,py37,py38,py39,py310}-django{32},{py38,py39,py310}-django{40},

[testenv]
passenv = CODECOV_TOKEN

whitelist_externals=
  bash

commands =
<<<<<<< HEAD
  sh -c '! python test-project/manage.py makemigrations --dry-run --noinput'
=======
  bash -c '! python test-project/manage.py makemigrations --dry-run --exit --noinput'
>>>>>>> efa5f04a
  python -W all:"":"":"":0 -m coverage run --source=django_nyt runtests.py
  codecov

deps =
  coverage
  codecov
  django21: Django>=2.1,<2.2
  django22: Django>=2.2,<2.3
  django30: Django>=3.0,<3.1
  django31: Django>=3.1,<3.2
  django32: Django>=3.2,<3.3
  django40: Django>=4.0,<4.1

basepython =
  py35: python3.5
  py36: python3.6
  py37: python3.7
  py38: python3.8
  py39: python3.9
  py310: python3.10
  pypy: python

[testenv:lint]
basepython = python3
deps = flake8
commands =
  flake8 django_nyt<|MERGE_RESOLUTION|>--- conflicted
+++ resolved
@@ -9,11 +9,7 @@
   bash
 
 commands =
-<<<<<<< HEAD
-  sh -c '! python test-project/manage.py makemigrations --dry-run --noinput'
-=======
   bash -c '! python test-project/manage.py makemigrations --dry-run --exit --noinput'
->>>>>>> efa5f04a
   python -W all:"":"":"":0 -m coverage run --source=django_nyt runtests.py
   codecov
 
